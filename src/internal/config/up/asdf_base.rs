--- conflicted
+++ resolved
@@ -496,6 +496,7 @@
                             progress_handler,
                             self.config_value.clone(),
                             self.tool.clone(),
+                            self.name(),
                             self.version.clone(),
                             post_install_versions.clone(),
                         ) {
@@ -538,42 +539,9 @@
             search_dirs.insert("".to_string());
         }
 
-<<<<<<< HEAD
         let mut detect_version_funcs = self.detect_version_funcs.clone();
         detect_version_funcs.push(detect_version_from_asdf_version_file);
         detect_version_funcs.push(detect_version_from_tool_version_file);
-=======
-                    for detect_version_func in detect_version_funcs.iter() {
-                        if let Some(detected_version) =
-                            detect_version_func(self.name(), entry.path().to_path_buf())
-                        {
-                            let mut dir = entry
-                                .path()
-                                .strip_prefix(&current_dir)
-                                .expect("failed to strip prefix")
-                                .to_string_lossy()
-                                .to_string();
-                            while dir.starts_with('/') {
-                                dir.remove(0);
-                            }
-                            while dir.ends_with('/') {
-                                dir.pop();
-                            }
-
-                            if let Some(dirs) = detected_versions.get_mut(&detected_version) {
-                                dirs.insert(dir);
-                            } else {
-                                let mut dirs = BTreeSet::new();
-                                dirs.insert(dir);
-                                detected_versions.insert(detected_version.to_string(), dirs);
-                            }
-
-                            break;
-                        }
-                    }
-                }
-            }
->>>>>>> 252c8fc6
 
         for search_dir in search_dirs.iter() {
             // For safety, we remove any leading slashes from the search directory,
@@ -634,31 +602,7 @@
                             detected_versions.insert(detected_version.to_string(), dirs);
                         }
 
-<<<<<<< HEAD
                         break;
-=======
-            if !self.post_install_funcs.is_empty() {
-                let post_install_versions = all_versions
-                    .iter()
-                    .map(|(version, dirs)| AsdfToolUpVersion {
-                        version: version.clone(),
-                        dirs: dirs.clone(),
-                        installed: installed_versions.contains(version),
-                    })
-                    .collect::<Vec<AsdfToolUpVersion>>();
-
-                for func in self.post_install_funcs.iter() {
-                    if let Err(err) = func(
-                        progress_handler,
-                        self.config_value.clone(),
-                        self.tool.clone(),
-                        self.name(),
-                        self.version.clone(),
-                        post_install_versions.clone(),
-                    ) {
-                        progress_handler.error_with_message(format!("error: {}", err));
-                        return Err(err);
->>>>>>> 252c8fc6
                     }
                 }
             }
@@ -690,44 +634,8 @@
                 already_installed_versions.push(version.clone());
             }
 
-<<<<<<< HEAD
             asdf_base.update_cache(progress_handler);
         }
-=======
-            Ok(())
-        } else {
-            match self.install_version(progress_handler) {
-                Ok(installed) => {
-                    self.update_cache(progress_handler);
-
-                    let version = self.version(None).unwrap();
-
-                    if !self.post_install_funcs.is_empty() {
-                        let post_install_versions = vec![AsdfToolUpVersion {
-                            version: version.clone(),
-                            dirs: if self.dirs.is_empty() {
-                                vec!["".to_string()].into_iter().collect()
-                            } else {
-                                self.dirs.clone()
-                            },
-                            installed,
-                        }];
-
-                        for func in self.post_install_funcs.iter() {
-                            if let Err(err) = func(
-                                progress_handler,
-                                self.config_value.clone(),
-                                self.tool.clone(),
-                                self.name(),
-                                self.version.clone(),
-                                post_install_versions.clone(),
-                            ) {
-                                progress_handler.error_with_message(format!("error: {}", err));
-                                return Err(err);
-                            }
-                        }
-                    }
->>>>>>> 252c8fc6
 
         self.actual_versions
             .set(all_versions.clone())
@@ -748,6 +656,7 @@
                     progress_handler,
                     self.config_value.clone(),
                     self.tool.clone(),
+                    self.name(),
                     self.version.clone(),
                     post_install_versions.clone(),
                 ) {
